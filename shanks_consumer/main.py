--- conflicted
+++ resolved
@@ -1,22 +1,14 @@
 import pathlib
 
 from src.params import (
-<<<<<<< HEAD
-    AccelParamModule,
-=======
->>>>>>> 3d666d4a
     SeriesParamModule,
     AccelParamModule,
 )
 from src.trial import ComplexTrial
-<<<<<<< HEAD
+
+from src.export import ExportTrialResults, ExportTrialEvents
+
 from src.events import TrialEventScanner
-from src.export import ExportTrialResults, ExportTrialEvents
-=======
-from src.export import ExportTrialResults
->>>>>>> 3d666d4a
-
-from src.plot import InteractiveConvergencePlot
 
 import pyshanks
 
