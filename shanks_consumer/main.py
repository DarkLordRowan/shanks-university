--- conflicted
+++ resolved
@@ -1,20 +1,15 @@
 import pathlib
 
-from shanks_consumer.src.shanks_consumer.params import (
+from src.params import (
     AccelParamModule,
     SeriesParamModule,
     AccelParamModule,
 )
-<<<<<<< HEAD
 from src.trial import ComplexTrial
 from src.events import TrialEventScanner
 from src.export import ExportTrialResults, ExportTrialEvents
 
 from src.plot import InteractiveConvergencePlot
-=======
-from shanks_consumer.src.shanks_consumer.trial import ComplexTrial
-from shanks_consumer.src.shanks_consumer.export import ExportTrialResult
->>>>>>> e5ec7272
 
 import pyshanks
 
